import datetime
import json

import logging
import time
from typing import Optional, List, Union, Tuple
from pathlib import Path

import gym
import pybullet_envs
import numpy as np
import tensorflow as tf
from gym import wrappers

from algos.acer import ACER
from algos.base import BaseACERAgent
from algos.pessimistic_acer import PACER
from algos.representative_acer import RepresentativeACER
<<<<<<< HEAD
from algos.quantile_acer import QACER
=======
from algos.weighted_acer import WeightedACER
>>>>>>> cac2bedd
from logger import CSVLogger
from utils import is_atari

logging.basicConfig(
    level=logging.INFO,
    format="%(asctime)s [%(levelname)-5.5s]  %(message)s",
)


def _get_agent(algorithm: str, parameters: Optional[dict], observations_space: gym.Space,
               actions_space: gym.Space) -> BaseACERAgent:
    if not parameters:
        parameters = {}
    if algorithm == 'acer':
        return ACER(observations_space=observations_space, actions_space=actions_space, **parameters)
    if algorithm == 'pacer':
        return PACER(observations_space=observations_space, actions_space=actions_space, **parameters)
    if algorithm == 'racer':
        return RepresentativeACER(observations_space=observations_space, actions_space=actions_space, **parameters)
<<<<<<< HEAD
    if algorithm == 'qacer':
        return QACER(observations_space=observations_space, actions_space=actions_space, **parameters)
=======
    if algorithm == 'wacer':
        return WeightedACER(observations_space=observations_space, actions_space=actions_space, **parameters)
>>>>>>> cac2bedd
    else:
        raise NotImplemented


def _get_env(env_id: str, num_parallel_envs: int, asynchronous: bool = True) -> gym.vector.AsyncVectorEnv:
    if is_atari(env_id):
        def get_env_fn():
            return wrappers.AtariPreprocessing(
                gym.make(env_id),
            )
        builders = [get_env_fn for _ in range(num_parallel_envs)]
        env = gym.vector.AsyncVectorEnv(builders) if asynchronous else gym.vector.SyncVectorEnv(builders)
    else:
        env = gym.vector.make(env_id, num_envs=num_parallel_envs, asynchronous=asynchronous)
    return env


class Runner:

    MEASURE_TIME_TIME_STEPS = 1000

    def __init__(self, environment_name: str, algorithm: str = 'acer', algorithm_parameters: Optional[dict] = None,
                 num_parallel_envs: int = 5, evaluate_time_steps_interval: int = 1500,
                 num_evaluation_runs: int = 5, log_dir: str = 'logs/', max_time_steps: int = -1,
                 record: bool = True, experiment_name: str = None, asynchronous: bool = True):
        """Trains and evaluates the agent.

        Args:
            environment_name: environment to be created
            algorithm: algorithm name, one of the following: ['acer']
            algorithm_parameters: parameters of the agent
            num_parallel_envs: number of environments run in the parallel
            evaluate_time_steps_interval: number of time steps between evaluation runs, -1 if
                no evaluation should be done
            num_evaluation_runs: number of runs per one evaluation
            log_dir: logging directory
            max_time_steps: maximum number of training time steps
            record: True if video should be recorded after training
            asynchronous: True to use concurrent envs
        """
        self._elapsed_time_measure = 0
        self._time_step = 0
        self._done_episodes = 0
        self._next_evaluation_timestamp = 0
        self._n_envs = num_parallel_envs
        self._evaluate_time_steps_interval = evaluate_time_steps_interval
        self._num_evaluation_runs = num_evaluation_runs
        self._max_time_steps = max_time_steps
        self._env_name = environment_name
        if experiment_name:
            self._log_dir = Path(
                f"{log_dir}/{environment_name}_{algorithm}_{experiment_name}"
                f"_{datetime.datetime.now().strftime('%Y%m%d-%H%M%S')}"
            )
        else:
            self._log_dir = Path(
                f"{log_dir}/{environment_name}_{algorithm}_{datetime.datetime.now().strftime('%Y%m%d-%H%M%S')}"
            )
        self._log_dir.mkdir(parents=True, exist_ok=True)

        self._record = record
        self._env = _get_env(environment_name, num_parallel_envs, asynchronous)
        self._evaluate_env = _get_env(environment_name, num_evaluation_runs, asynchronous)

        self._done_steps_in_a_episode = [0] * self._n_envs
        self._returns = [0] * self._n_envs
        self._rewards = [[] for _ in range(self._n_envs)]

        dummy_env = self._env.env_fns[0]()
        self._max_steps_in_episode = dummy_env.spec.max_episode_steps

        tensor_board_writer = tf.summary.create_file_writer(str(self._log_dir))
        tensor_board_writer.set_as_default()

        self._csv_logger = CSVLogger(
            self._log_dir / 'results.csv',
            keys=['time_step', 'eval_return_mean', 'eval_std_mean']
        )

        self._save_parameters(algorithm_parameters)
        self._agent = _get_agent(algorithm, algorithm_parameters, dummy_env.observation_space, dummy_env.action_space)
        self._current_obs = self._env.reset()

    def run(self):
        """Performs training. If 'evaluate' is True, evaluation of the policy is performed. The evaluation
        uses policy that is being optimized, not the one used in training (i.e. randomness is turned off)
        """
        while self._max_time_steps == -1 or self._time_step <= self._max_time_steps:

            if self._is_time_to_evaluate():
                self._evaluate()
                if self._time_step != 0:
                    self._save_checkpoint()

            start_time = time.time()
            experience = self._step()
            self._agent.save_experience(experience)
            self._agent.learn()
            self._elapsed_time_measure += time.time() - start_time

        self._csv_logger.close()
        if self._record:
            self.record_video()

    def _step(self) -> List[Tuple[Union[int, float], np.array, float, float, bool, bool]]:
        actions, policies = self._agent.predict_action(self._current_obs)
        steps = self._env.step(actions)
        rewards = []
        experience = []
        old_obs = self._current_obs
        self._current_obs = steps[0]

        for i in range(self._n_envs):
            # 'is_done' from Gym does not take into account maximum number of steps in a single episode constraint
            self._time_step += 1
            if self._time_step % Runner.MEASURE_TIME_TIME_STEPS == 0:
                self._measure_time()

            rewards.append(steps[1][i])
            self._done_steps_in_a_episode[i] += 1
            is_done_gym = steps[2][i]
            is_maximum_number_of_steps_reached = self._max_steps_in_episode is not None \
                and self._max_steps_in_episode == self._done_steps_in_a_episode[i]

            is_done = is_done_gym and not is_maximum_number_of_steps_reached
            is_end = is_done or is_maximum_number_of_steps_reached

            reward = steps[1][i]
            experience.append(
                (actions[i], old_obs[i], reward, policies[i], is_done, is_end)
            )

            self._returns[i] += steps[1][i]
            self._rewards[i].append(steps[1][i])

            if is_end:
                self._done_episodes += 1

                logging.info(f"finished episode {self._done_episodes}, "
                             f"return: {self._returns[i]}, "
                             f"total time steps done: {self._time_step}")

                with tf.name_scope('rewards'):
                    tf.summary.histogram('rewards', self._rewards[i], self._done_episodes)
                    tf.summary.scalar('return', self._returns[i], self._done_episodes)
                    tf.summary.scalar('episode length', self._done_steps_in_a_episode[i], self._done_episodes)

                self._returns[i] = 0
                self._rewards[i] = []
                self._done_steps_in_a_episode[i] = 0

        self._current_obs = np.array(self._current_obs)

        with tf.name_scope('rewards'):
            tf.summary.scalar('mean_reward', np.mean(rewards), self._time_step)
            tf.summary.scalar('max_reward', np.max(rewards), self._time_step)
            tf.summary.scalar('min_reward', np.min(rewards), self._time_step)

        return experience

    def _evaluate(self):
        self._next_evaluation_timestamp += self._evaluate_time_steps_interval

        returns = [0] * self._num_evaluation_runs
        envs_finished = [False] * self._num_evaluation_runs
        time_step = 0
        current_obs = self._evaluate_env.reset()

        while not all(envs_finished):
            time_step += 1
            actions, _ = self._agent.predict_action(current_obs, is_deterministic=True)
            steps = self._evaluate_env.step(actions)
            current_obs = steps[0]
            for i in range(self._num_evaluation_runs):
                if not envs_finished[i]:
                    returns[i] += steps[1][i]

                    is_done_gym = steps[2][i]
                    is_maximum_number_of_steps_reached = self._max_steps_in_episode is not None\
                        and self._max_steps_in_episode == time_step

                    is_end = is_done_gym or is_maximum_number_of_steps_reached
                    envs_finished[i] = is_end
                    if is_end:
                        logging.info(f"evaluation run, "
                                     f"return: {returns[i]}")

        mean_returns = np.mean(returns)
        std_returns = np.std(returns)

        with tf.name_scope('rewards'):
            tf.summary.scalar('evaluation_return_mean', mean_returns, self._time_step)
            tf.summary.scalar('evaluation_return_std', std_returns, self._time_step)

        self._csv_logger.log_values(
            {'time_step': self._time_step, 'eval_return_mean': mean_returns, 'eval_std_mean': std_returns}
        )

    def record_video(self):
        logging.info(f"saving video of the current model performance...")

        env = wrappers.Monitor(gym.make(self._env_name), self._log_dir / 'video',
                               force=True, video_callable=lambda x: True)
        is_end = False
        time_step = 0
        current_obs = np.array([env.reset()])

        while not is_end:
            time_step += 1
            actions, _ = self._agent.predict_action(current_obs, is_deterministic=True)
            steps = env.step(actions[0])
            current_obs = np.array([steps[0]])
            is_done_gym = steps[2]
            is_maximum_number_of_steps_reached = self._max_steps_in_episode is not None\
                and self._max_steps_in_episode == time_step

            is_end = is_done_gym or is_maximum_number_of_steps_reached

        env.close()

    def _is_time_to_evaluate(self):
        return self._evaluate_time_steps_interval != -1 and self._time_step >= self._next_evaluation_timestamp

    def _measure_time(self):
        with tf.name_scope('acer'):
            tf.summary.scalar(
                'time steps per second',
                Runner.MEASURE_TIME_TIME_STEPS / self._elapsed_time_measure,
                self._time_step
            )
        self._elapsed_time_measure = 0

    def _save_parameters(self, algorithm_parameters: dict):
        with open(str(self._log_dir / 'parameters.json'), 'wt') as f:
            json.dump(algorithm_parameters, f)

    def _save_checkpoint(self):
        """Saves current state and model"""
        checkpoint_dir = self._log_dir / 'checkpoint'
        checkpoint_dir.mkdir(exist_ok=True)

        runner_dump = {
            'time_step': self._time_step,
            'done_episodes': self._done_episodes,
        }
        with open(str(checkpoint_dir / 'runner.json'), 'wt') as f:
            json.dump(runner_dump, f)

        self._agent.save(checkpoint_dir / 'model')

        self._csv_logger.dump()
        logging.info(f"saved evaluation results")
        logging.info(f"saved checkpoint in '{str(checkpoint_dir)}'")
    #
    # def flush(self):
    #     """Dumps checkpoint and CSVLogger output to disk"""
    #     logging.info(f"flushing data to disk...")
    #     self._csv_logger.close()
    #     self._save_checkpoint()
    #     if self._save_video_on_kill:
    #         self._record_video()<|MERGE_RESOLUTION|>--- conflicted
+++ resolved
@@ -16,11 +16,8 @@
 from algos.base import BaseACERAgent
 from algos.pessimistic_acer import PACER
 from algos.representative_acer import RepresentativeACER
-<<<<<<< HEAD
 from algos.quantile_acer import QACER
-=======
 from algos.weighted_acer import WeightedACER
->>>>>>> cac2bedd
 from logger import CSVLogger
 from utils import is_atari
 
@@ -40,13 +37,10 @@
         return PACER(observations_space=observations_space, actions_space=actions_space, **parameters)
     if algorithm == 'racer':
         return RepresentativeACER(observations_space=observations_space, actions_space=actions_space, **parameters)
-<<<<<<< HEAD
     if algorithm == 'qacer':
         return QACER(observations_space=observations_space, actions_space=actions_space, **parameters)
-=======
     if algorithm == 'wacer':
         return WeightedACER(observations_space=observations_space, actions_space=actions_space, **parameters)
->>>>>>> cac2bedd
     else:
         raise NotImplemented
 

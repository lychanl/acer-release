--- conflicted
+++ resolved
@@ -535,7 +535,6 @@
     def _process_rewards(self, rewards: np.array) -> np.array:
         """Rescales returns with standard deviation. Additional clipping is used to prevent performance spikes."""
         if self._rescale_rewards == 0:
-<<<<<<< HEAD
             rewards = rewards / np.sqrt(self._running_mean_rewards.var + 1e-8)
             if not self._limit_reward_tanh:
                 rewards = np.clip(
@@ -543,14 +542,6 @@
                     -5.0,
                     5.0
                 )
-=======
-            # return np.tanh(rewards / 10) * 5
-            return np.clip(
-                rewards / np.sqrt(self._running_mean_rewards.var + 1e-8),
-                -5.0,
-                5.0
-            )
->>>>>>> dc2b585a
         elif self._rescale_rewards >= 0:
             rewards = rewards / self._rescale_rewards
         
